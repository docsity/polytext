# Standard library imports
import os
import logging
import dotenv
import mimetypes
from urllib.parse import urlparse
from concurrent.futures import ThreadPoolExecutor, as_completed
from pathlib import Path

# Local imports
<<<<<<< HEAD
from ..loader import (
    OCRLoader,
    DocumentLoader,
    VideoLoader,
    AudioLoader,
    YoutubeTranscriptLoader,
    HtmlLoader,
    PlainTextLoader,
)
from ..exceptions import EmptyDocument
=======
from ..loader import OCRLoader, DocumentLoader, VideoLoader, AudioLoader, YoutubeTranscriptLoader, HtmlLoader, \
    DocumentOCRLoader
from ..exceptions.base import EmptyDocument
>>>>>>> 3ad16d9e

# External imports
import boto3
from google.cloud import storage

dotenv.load_dotenv()

logger = logging.getLogger(__name__)

MIN_DOC_TEXT_LENGTH_ACCEPTED = int(os.getenv("MIN_DOC_TEXT_LENGTH_ACCEPTED", "400"))


class BaseLoader:
    def __init__(self, markdown_output=True, llm_api_key=None, provider: str ="google", temp_dir: str ="temp", **kwargs):
        """
        Initialize the BaseLoader with cloud storage and LLM configurations.

        Handles document loading and storage operations across AWS S3 and Google Cloud Storage.
        Sets up temporary directory for processing files.

        Args:.
            markdown_output (bool, optional): If True, the extracted text will be formatted as Markdown.
                Defaults to True.
            llm_api_key (str, optional): API key for language model service. Defaults to None.
            temp_dir (str, optional): Path for temporary file storage. Defaults to "temp".
            provider (str, optional): Provider of the model. Default to "google".
             **kwargs: Additional keyword arguments to pass to the underlying loader or extraction logic.
                - target_size (int, optional): Target file size in bytes. Defaults to 1MB
                - source (str): Source of the document. Must be either "cloud" or "local"
                - fallback_ocr (bool, optional): If True, Optical Character Recognition (OCR) will be used as a fallback
                  if direct text extraction fails, particularly for image-based content. Defaults to True.
                - save_transcript_chunks (bool, optional): Whether to save chunk transcripts in final output. Defaults to False.
                - bitrate_quality (int, optional): Variable bitrate quality from 0-9 (9 being lowest). Defaults to 9

        Raises:
            ValueError: If cloud storage clients are provided without bucket names
            OSError: If temp directory creation fails
        """
        self.markdown_output = markdown_output
        self.llm_api_key = llm_api_key
        self.temp_dir = temp_dir
        self.provider = provider
        self.kwargs = kwargs
        self.target_size = kwargs.get("target_size", 1)
        self.source = kwargs.get("source", "cloud")
        self.fallback_ocr = kwargs.get("fallback_ocr", True)
        self.save_transcript_chunks = kwargs.get("save_transcript_chunks", False)
        self.bitrate_quality = kwargs.get("bitrate_quality", 9)


    def get_text(self, input_list: list[str], **kwargs):
        """
        Extracts and aggregates text content from one or more input sources (URLs or file paths).

        This method determines the appropriate loader based on the first input, initializes any required
        storage clients, and processes the input(s) to extract text and related metadata. For multiple image
        inputs, extraction is parallelized and results are aggregated in the order of `input_list`.

        Args:
            input_list (list[str]): List of one or more input strings (URLs or file paths) to process.

        Keyword Args:
            Additional keyword arguments are passed to the loader class.

        Returns:
            dict: Aggregated extraction results with the following keys:
                - `text` (str): Concatenated extracted text from all sources, separated by newlines.
                - `completion_tokens` (int): Total completion tokens across all sources.
                - `prompt_tokens` (int): Total prompt tokens across all sources.
                - `output_list` (list): List of individual extraction results (one per input):
                        - `text` (str): Concatenated extracted text.
                        - `completion_tokens` (int): Total completion tokens.
                        - `prompt_tokens` (int): Total prompt tokens.
                        - `completion_model` (str): Model name used.
                        - `completion_model_provider` (str): Provider of the model.
                        - `text_chunks` (list): List of text chunks, if chunking was applied.
                        - `type` (str): Type of the processed source (e.g., ocr, video, audio, text).
                        - `input` (str): The input path or URL.

        Raises:
            TypeError: If `input_list` is not a list of strings.
            ValueError: If `input_list` is empty or contains unsupported input types.
        """

        if not isinstance(input_list, list) or not all(isinstance(item, str) for item in input_list):
            raise TypeError("Parameter 'input' must be a list of strings.")

        first_file_url = input_list[0]
        kwargs = {**self.kwargs, **kwargs}

        storage_client = self.initiate_storage(input=first_file_url)
        loader_class = self.init_loader_class(input=first_file_url, storage_client=storage_client, llm_api_key=self.llm_api_key, **kwargs)

        try:
            response = self.run_loader_class(loader_class=loader_class, input_list=input_list)
        except EmptyDocument as e:
            logger.error(f"Empty document encountered: {e.message}")
            if self.fallback_ocr:
                loader_class = self.init_loader_class(input=first_file_url, storage_client=storage_client,
                                                      llm_api_key=self.llm_api_key, is_document_fallback=True, **kwargs)
                response = self.run_loader_class(loader_class=loader_class, input_list=input_list)
            else:
                response = {"text": "", "completion_tokens": 0, "prompt_tokens": 0, "output_list": [
                    {"text": "", "completion_tokens": 0, "prompt_tokens": 0, "completion_model": "not provided",
                     "completion_model_provider": "not provided", "text_chunks": "not provided", "type": "document",
                     "input": first_file_url}]}

        return response

    def initiate_storage(self, input: str) -> dict:
        """
            Initializes and returns a client and relevant details for various cloud storage services or web URLs.

            This method detects the type of input URL (S3, GCS, HTTP/S) and
            sets up the appropriate client for accessing the resource.

            Args:
                input (str): The URL string representing the file's location.
                             Supported schemes: "s3://", "gcs://", "http://", "https://", "www.", "www.youtube".

            Returns:
                dict: A dictionary containing the initialized storage client and parsed path details.
                      - For S3: keys include 's3_client' (boto3 client), 'document_aws_bucket' (bucket name),
                        and 'file_path' (path within the bucket).
                      - For GCS: keys include 'gcs_client' (google.cloud.storage.Client), 'document_gcs_bucket' (bucket name),
                        and 'file_path' (path within the bucket).
                      - For HTTP/HTTPS/WWW: an empty dictionary is returned, as no specific client initialization
                        is needed for direct web access at this stage.

            Raises:
                NotImplementedError: If the input URL scheme is not recognized or supported.
        """

        if input.startswith("s3://"):
            # Initialize S3 client
            s3_client = boto3.client("s3")
            s3_path = input.replace("s3://", "")
            parts = s3_path.split("/", 1)

            bucket = parts[0]
            file_path = parts[1] if len(parts) > 1 else ""

            return {
                "s3_client": s3_client,
                "document_aws_bucket": bucket,
                "file_path": file_path,
            }
        elif input.startswith("gcs://"):
            # Initialize GCS client
            gcs_client = storage.Client()
            gcs_path = input.replace("gcs://", "")
            parts = gcs_path.split("/", 1)

            bucket = parts[0]
            file_path = parts[1] if len(parts) > 1 else ""

            return {
                "gcs_client": gcs_client,
                "document_gcs_bucket": bucket,
                "file_path": file_path,
            }
        elif (
            input.startswith("http://")
            or input.startswith("https://")
            or input.startswith("www.")
            or input.startswith("www.youtube")
            or self.is_local_path(input)
            or self.source == "local"
        ):
            return dict()
        else:
            raise NotImplementedError

    def init_loader_class(self, input: str, storage_client: dict, llm_api_key: str, is_document_fallback: bool = False,
                          **kwargs) -> any:
        """
            Initializes and returns the appropriate content loader class based on the input URL's type.

            This method acts as a factory, inspecting the input URL's scheme and MIME type
            to determine which specific loader (e.g., YouTube transcript, HTML, Text, Audio, Video)
            is best suited to handle the content. It also merges storage client details into kwargs
            for loaders that might need them.

            Args:
                input (str): The URL string of the content to be loaded.
                storage_client (dict): A dictionary containing details and clients for cloud storage
                                        (e.g., S3 client, GCS client, bucket names) as returned by initiate_storage.
                llm_api_key (str): The API key for the LLM provider, necessary for loaders that
                                   interact with language models.
                is_document_fallback (bool): If True, the DocumentOCRLoader will be used as a fallback
                **kwargs: Additional keyword arguments to pass to the initialized loader class.
                          These will be merged with the `storage_client` dictionary.

            Returns:
                An instance of a concrete loader class (e.g., YoutubeTranscriptLoader,
                HtmlLoader, TextLoader, AudioLoader, VideoLoader).

            Raises:
                ValueError: If a recognized MIME type is encountered but is not supported by any specific loader.
                FileNotFoundError: If the input URL format is not recognized, or if it's a file path
                                   for which no suitable loader can be determined.
        """
        parsed_url = urlparse(input)
        mime_type, _ = mimetypes.guess_type(input)
        kwargs = {**kwargs, **storage_client}
        file_extension = None

        # Try extracting the extension from the URL or local path
        if parsed_url.scheme:  # If is URL (http, https, gs, s3, etc.)
            path_without_query = parsed_url.path
            if path_without_query:
                _, file_extension = os.path.splitext(path_without_query)
        else:  # If is local file path (without schema)
            if os.path.exists(input):
                _, file_extension = os.path.splitext(input)

        if file_extension:
            file_extension = file_extension.lower()

<<<<<<< HEAD
        if parsed_url.scheme in ["http", "https"] or input.startswith("www."):
=======
        if is_document_fallback:
            return DocumentOCRLoader(llm_api_key=llm_api_key, markdown_output=self.markdown_output, temp_dir=self.temp_dir, **kwargs)

        if parsed_url.scheme in ["http", "https"]:
>>>>>>> 3ad16d9e
            if "youtube.com" in parsed_url.netloc or "youtu.be" in parsed_url.netloc:
                return YoutubeTranscriptLoader(llm_api_key=llm_api_key, markdown_output=self.markdown_output, temp_dir=self.temp_dir, **kwargs)
            else:
                return HtmlLoader(markdown_output=self.markdown_output)
        elif mime_type:
            if file_extension in [".pdf", ".xlsx", ".docx", ".txt", ".csv", ".odt", ".pptx", ".xls", ".doc", ".ppt", ".rtf"]:
                return DocumentLoader(markdown_output=self.markdown_output, temp_dir=self.temp_dir, **kwargs)
            elif mime_type.startswith("audio/"):
                return AudioLoader(llm_api_key=llm_api_key, markdown_output=self.markdown_output, temp_dir=self.temp_dir, **kwargs)
            elif mime_type.startswith("video/"):
                return VideoLoader(llm_api_key=llm_api_key, markdown_output=self.markdown_output, temp_dir=self.temp_dir, **kwargs)
            elif mime_type.startswith("image/"):
                return OCRLoader(llm_api_key=llm_api_key, markdown_output=self.markdown_output, temp_dir=self.temp_dir, **kwargs)
            elif mime_type == "text/plain":
                return PlainTextLoader(
                    llm_api_key=llm_api_key,
                    markdown_output=self.markdown_output,
                    temp_dir=self.temp_dir,
                    **kwargs,
                )
            else:
                raise ValueError(f"Unsupported MIME type: {mime_type}")

        elif self.validate_user_text(text=input):
            return PlainTextLoader(
                llm_api_key=llm_api_key,
                markdown_output=self.markdown_output,
                temp_dir=self.temp_dir,
                **kwargs,
            )

        raise FileNotFoundError(f"Input not found or format not recognized: {input}")

    @staticmethod
    def parse_input(input_string: str):
        if not input_string:
            raise ValueError("The input string cannot be empty")

        if input_string.startswith("s3://"):
            prefix = "s3://"
        elif input_string.startswith("gcs://"):
            prefix = "gcs://"
        else:
            return {"file_path": input_string}

        path = input_string.replace(prefix, "")
        parts = path.split("/", 1)
        bucket = parts[0]

        file_path = parts[1] if len(parts) > 1 else ""
        return {
            "file_url": input_string,
            "bucket": bucket,
            "file_path": file_path
        }

    def run_loader_class(self, loader_class: any, input_list: list[str]) -> dict:
        """
        Executes the provided loader class to extract and aggregate content from one or more input sources.

        Handles both single and multiple input cases. For multiple image inputs, extraction is parallelized and results are aggregated in order. For other types, only single input is supported. Aggregates text, token counts, and model metadata from the processed sources.

        Args:
            loader_class (object): An instance of a content loader class (e.g., HtmlLoader, OCRLoader, AudioLoader) capable of processing the input type.
            input_list (list[str]): List of one or more input strings (URLs or file paths) to process.

        Returns:
            dict: Aggregated extraction results with the following keys:
                - text (str): Concatenated extracted text from all sources, separated by newlines.
                - completion_tokens (int): Total completion tokens across all sources.
                - prompt_tokens (int): Total prompt tokens across all sources.
                - completion_model (str): Model name used, from the first processed source.
                - completion_model_provider (str): Provider of the model, from the first processed source.
                - text_chunks (list, optional): List of text chunks, if chunking was applied.
                - type (str): Type of the processed source (e.g., ocr, video, audio, text).
                - input (str): The input path or URL of the first processed source.
                - output_list (list): List of individual extraction results (one per input).

        Raises:
            ValueError: If input_list is empty or contains unsupported input types for multi-input processing.
        """

        result_dict = {}

        # Empty Input
        if not input_list:
            raise ValueError("Input list is empty.")

        first_mime_type, _ = mimetypes.guess_type(input_list[0])
        is_multi_input = len(input_list) > 1
        is_image_type = first_mime_type and first_mime_type.startswith("image")

        # More images inputs (parallelization)
        if is_multi_input and is_image_type:
            with ThreadPoolExecutor() as executor:
                # Associate each future with its original index
                future_to_index = {
                    executor.submit(loader_class.load, input_path=self.parse_input(input_string=s)["file_path"]): idx
                    for idx, s in enumerate(input_list)
                }

                # Prepare a list for the results, sorted by index
                results = [None] * len(input_list)
                for future in as_completed(future_to_index):
                    idx = future_to_index[future]
                    results[idx] = future.result()

                # Rebuild result_dict keeping the order
                result_dict["text"] = "\n".join(r.get("text", "") for r in results)
                result_dict["completion_tokens"] = sum(r.get("completion_tokens", 0) for r in results)
                result_dict["prompt_tokens"] = sum(r.get("prompt_tokens", 0) for r in results)
                result_dict["completion_model"] = results[0].get("completion_model", "not provided")
                result_dict["completion_model_provider"] = results[0].get("completion_model_provider", "not provided")
                result_dict["text_chunks"] = results[0].get("text_chunks", "not provided")
                result_dict["type"] = results[0].get("type", "not provided")
                result_dict["input"] = results[0].get("input", "not provided")

        elif is_multi_input and not is_image_type:
            error_msg = f"Unsupported input: multiple inputs ({len(input_list)} provided) are not all image types (first type: {first_mime_type}). Multi-threading is only supported for multiple images."
            logger.error(error_msg)
            raise ValueError(error_msg)

        else:
            result_dict = loader_class.load(input_path=self.parse_input(input_string=input_list[0])["file_path"])

        result_dict = {
            "text": result_dict["text"],
            "completion_tokens": result_dict["completion_tokens"],
            "prompt_tokens": result_dict["prompt_tokens"],
            "output_list": [result_dict],
        }

        return result_dict

# Helper methods
    @staticmethod
    def is_local_path(s: str) -> bool:
        if not s or "\n" in s or len(s) > 255:
            return False
        p = Path(s)
        if p.is_absolute() or (p.parts and p.parts[0] in (".", "..")) or "/" in s or "\\" in s:
            return True
        return False

    def validate_user_text(self, text: str) -> bool:
        """
        Validate a text string. Raises EmptyDocument if the text is too short.

        Args:
            self: The instance of the class.
            text (str): The text to validate.

        Returns:
            bool: True if the text is valid.

        Raises:
            EmptyDocument: If the text is shorter than the minimum accepted length.
        """
        cleaned_text = text.strip()
        is_local_path = self.is_local_path(cleaned_text)
        if not is_local_path and len(cleaned_text) < MIN_DOC_TEXT_LENGTH_ACCEPTED:
            message = f"Document text with less than {MIN_DOC_TEXT_LENGTH_ACCEPTED} characters"
            raise EmptyDocument(message=message, code=998)
        return True<|MERGE_RESOLUTION|>--- conflicted
+++ resolved
@@ -8,7 +8,6 @@
 from pathlib import Path
 
 # Local imports
-<<<<<<< HEAD
 from ..loader import (
     OCRLoader,
     DocumentLoader,
@@ -17,17 +16,14 @@
     YoutubeTranscriptLoader,
     HtmlLoader,
     PlainTextLoader,
+    DocumentOCRLoader
 )
 from ..exceptions import EmptyDocument
-=======
-from ..loader import OCRLoader, DocumentLoader, VideoLoader, AudioLoader, YoutubeTranscriptLoader, HtmlLoader, \
-    DocumentOCRLoader
-from ..exceptions.base import EmptyDocument
->>>>>>> 3ad16d9e
 
 # External imports
 import boto3
 from google.cloud import storage
+
 
 dotenv.load_dotenv()
 
@@ -243,14 +239,10 @@
         if file_extension:
             file_extension = file_extension.lower()
 
-<<<<<<< HEAD
-        if parsed_url.scheme in ["http", "https"] or input.startswith("www."):
-=======
         if is_document_fallback:
             return DocumentOCRLoader(llm_api_key=llm_api_key, markdown_output=self.markdown_output, temp_dir=self.temp_dir, **kwargs)
 
-        if parsed_url.scheme in ["http", "https"]:
->>>>>>> 3ad16d9e
+        if parsed_url.scheme in ["http", "https"] or input.startswith("www."):
             if "youtube.com" in parsed_url.netloc or "youtu.be" in parsed_url.netloc:
                 return YoutubeTranscriptLoader(llm_api_key=llm_api_key, markdown_output=self.markdown_output, temp_dir=self.temp_dir, **kwargs)
             else:
