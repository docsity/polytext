--- conflicted
+++ resolved
@@ -23,15 +23,13 @@
 ffmpeg-python==0.2.0
 pydub==0.25.1
 
-<<<<<<< HEAD
 # youtube
 youtube-transcript-api==1.0.3
-=======
+
 # requests
 requests==2.32.3
 
 # html to markdown
 markitdown==0.1.1
->>>>>>> b1360309
 
 retry==0.9.2